--- conflicted
+++ resolved
@@ -237,9 +237,6 @@
 
    1. The application retrieves the aggregation's Head Bag and extracts the `member-bags.tsv` file.
    1. The application retrieves the first bag listed in the file, unserializes it (if necessary), and copies it to a location in storage where the final single bag is to be assembled. The directory structure of the bag is retained in the copy.
-<<<<<<< HEAD
-   1. The application retrieves and unserializes (if necessary) each subsequent bag in the list, in order, and unpacks or copies its contents into the same storage location, retaining the bag's directory structure. In this process, updated versions of files MAY overwrite deprecated versions.
-=======
    1. The application retrieves and unserializes (if necessary) each subsequent bag in the list, in order, and unpacks or copies its contents into the same storage location, retaining the bag's directory structure. In this process, updated versions of files MAY overwrite deprecated versions (with the exception of the BagIt-specific files, `bagit.txt`, `bag-info.txt`, and the manifests, which must be handled separately.
    1. The special BagIt-specific files for the combined bag should be reconstituted according to the following rules:
       <dl>
@@ -255,7 +252,6 @@
 > Need to fill out the rules for step 4 above
 
 Other BagIt profiles may specify rules for reconstituting other tag files from versions in the member bags.  In the absence of such rules, applications should assume assume that versions in the member bags listed later should replace those listed earlier. 
->>>>>>> c0ee912c
 
 Previous versions of a Multibag aggregation may be assembled into a single bag by consulting a Head Bag's `Multibag-Head-Deprecates` metadata (in its `bag-info.txt` file) and retrieving the Head Bag of the previous version that the element refers to; the application can then follow the above steps with the deprecated Head Bag.  
 
@@ -281,14 +277,11 @@
    * The format change for the above mentioned tag files necessitated
      adding restrictions on the names of the component bags and the
      files that appear under the data directory.  
-<<<<<<< HEAD
+   * The steps for [Combining Multibags Into a Single Bag](#Combining_Multibags_Into_a_Single_Bag) were expanded to explain how to create the final versions of the BagIt tag files.  *In progress*
 
 ## To do
 
    * require `multibag/aggregation-info.txt`
    * specify how to delete files
    * change `member-bags.tsv` specification to optionally included PID
-   
-=======
-   * The steps for [Combining Multibags Into a Single Bag](#Combining_Multibags_Into_a_Single_Bag) were expanded to explain how to create the final versions of the BagIt tag files.  *In progress*
->>>>>>> c0ee912c
+   